pub mod c_lib;
mod escape;

pub use c_lib as c;
use serde::{Deserialize, Deserializer, Serialize, Serializer};
use serde_derive::*;
<<<<<<< HEAD
use std::cmp;
=======
>>>>>>> d209f93b
use std::fmt::{self, Write};
use std::mem::transmute;
use std::sync::atomic::{AtomicUsize, Ordering};
use std::{cmp, str, usize};
use tree_sitter::{Language, Node, Parser, Point, PropertySheet, Range, Tree, TreePropertyCursor};

const CANCELLATION_CHECK_INTERVAL: usize = 100;

#[derive(Debug)]
enum TreeStep {
    Child {
        index: isize,
        kinds: Option<Vec<u16>>,
    },
    Children {
        kinds: Option<Vec<u16>>,
    },
    Next {
        kinds: Option<Vec<u16>>,
    },
}

#[derive(Debug)]
enum InjectionLanguage {
    Literal(String),
    TreePath(Vec<TreeStep>),
}

#[derive(Debug)]
struct Injection {
    language: InjectionLanguage,
    content: Vec<TreeStep>,
}

#[derive(Debug)]
pub struct Properties {
    scope: Option<Scope>,
    injections: Vec<Injection>,
}

#[derive(Clone, Copy, Debug, PartialEq, Eq, Hash, PartialOrd, Ord)]
#[repr(u16)]
pub enum Scope {
    Attribute,
    Comment,
    Constant,
    ConstantBuiltin,
    Constructor,
    ConstructorBuiltin,
    Embedded,
    Escape,
    Function,
    FunctionBuiltin,
    Keyword,
    Number,
    Operator,
    Property,
    PropertyBuiltin,
    Punctuation,
    PunctuationBracket,
    PunctuationDelimiter,
    PunctuationSpecial,
    String,
    StringSpecial,
    Tag,
    Type,
    TypeBuiltin,
    Variable,
    VariableBuiltin,
    Unknown,
}

struct Layer<'a> {
    _tree: Tree,
    cursor: TreePropertyCursor<'a, Properties>,
    ranges: Vec<Range>,
    at_node_end: bool,
    depth: usize,
}

struct Highlighter<'a, T>
where
    T: Fn(&str) -> Option<(Language, &'a PropertySheet<Properties>)>,
{
    injection_callback: T,
    source: &'a [u8],
    source_offset: usize,
    parser: Parser,
    layers: Vec<Layer<'a>>,
    utf8_error_len: Option<usize>,
    operation_count: usize,
    cancellation_flag: Option<&'a AtomicUsize>,
}

#[derive(Copy, Clone, Debug)]
pub enum HighlightEvent<'a> {
    Source(&'a str),
    ScopeStart(Scope),
    ScopeEnd,
}

#[derive(Debug, Deserialize)]
#[serde(untagged)]
enum TreePathArgJSON {
    TreePath(TreePathJSON),
    Number(isize),
    String(String),
}

#[derive(Debug, Deserialize)]
#[serde(tag = "name")]
enum TreePathJSON {
    #[serde(rename = "this")]
    This,
    #[serde(rename = "child")]
    Child { args: Vec<TreePathArgJSON> },
    #[serde(rename = "next")]
    Next { args: Vec<TreePathArgJSON> },
    #[serde(rename = "children")]
    Children { args: Vec<TreePathArgJSON> },
}

#[derive(Debug, Deserialize)]
#[serde(untagged)]
enum InjectionLanguageJSON {
    List(Vec<InjectionLanguageJSON>),
    TreePath(TreePathJSON),
    Literal(String),
}

#[derive(Debug, Deserialize)]
#[serde(untagged)]
enum InjectionContentJSON {
    List(Vec<InjectionContentJSON>),
    TreePath(TreePathJSON),
}

#[derive(Debug, Deserialize)]
struct PropertiesJSON {
    scope: Option<Scope>,
    #[serde(rename = "injection-language")]
    injection_language: Option<InjectionLanguageJSON>,
    #[serde(rename = "injection-content")]
    injection_content: Option<InjectionContentJSON>,
}

#[derive(Debug)]
pub enum PropertySheetError {
    InvalidJSON(serde_json::Error),
    InvalidRegex(regex::Error),
    InvalidFormat(String),
}

impl fmt::Display for PropertySheetError {
    fn fmt(&self, f: &mut fmt::Formatter) -> fmt::Result {
        match self {
            PropertySheetError::InvalidJSON(e) => e.fmt(f),
            PropertySheetError::InvalidRegex(e) => e.fmt(f),
            PropertySheetError::InvalidFormat(e) => e.fmt(f),
        }
    }
}

impl<'a> fmt::Debug for Layer<'a> {
    fn fmt(&self, f: &mut fmt::Formatter) -> fmt::Result {
        write!(
            f,
            "Layer {{ at_node_end: {}, node: {:?} }}",
            self.at_node_end,
            self.cursor.node()
        )?;
        Ok(())
    }
}

pub fn load_property_sheet(
    language: Language,
    json: &str,
) -> Result<PropertySheet<Properties>, PropertySheetError> {
    let sheet = PropertySheet::new(language, json).map_err(|e| match e {
        tree_sitter::PropertySheetError::InvalidJSON(e) => PropertySheetError::InvalidJSON(e),
        tree_sitter::PropertySheetError::InvalidRegex(e) => PropertySheetError::InvalidRegex(e),
    })?;
    let sheet = sheet
        .map(|p| Properties::new(p, language))
        .map_err(PropertySheetError::InvalidFormat)?;
    Ok(sheet)
}

impl Scope {
    pub fn from_usize(i: usize) -> Option<Self> {
        if i <= (Scope::Unknown as usize) {
            Some(unsafe { transmute(i as u16) })
        } else {
            None
        }
    }
}

impl Properties {
    fn new(json: PropertiesJSON, language: Language) -> Result<Self, String> {
        let injections = match (json.injection_language, json.injection_content) {
            (None, None) => Ok(Vec::new()),
            (Some(_), None) => Err(
                "Must specify an injection-content along with an injection-language".to_string(),
            ),
            (None, Some(_)) => Err(
                "Must specify an injection-language along with an injection-content".to_string(),
            ),
            (Some(language_json), Some(content_json)) => {
                let languages = match language_json {
                    InjectionLanguageJSON::List(list) => {
                        let mut result = Vec::with_capacity(list.len());
                        for element in list {
                            result.push(match element {
                                InjectionLanguageJSON::TreePath(p) => {
                                    let mut result = Vec::new();
                                    Self::flatten_tree_path(p, &mut result, language)?;
                                    InjectionLanguage::TreePath(result)
                                }
                                InjectionLanguageJSON::Literal(s) => InjectionLanguage::Literal(s),
                                InjectionLanguageJSON::List(_) => {
                                    panic!("Injection-language cannot be a list of lists")
                                }
                            })
                        }
                        result
                    }
                    InjectionLanguageJSON::TreePath(p) => vec![{
                        let mut result = Vec::new();
                        Self::flatten_tree_path(p, &mut result, language)?;
                        InjectionLanguage::TreePath(result)
                    }],
                    InjectionLanguageJSON::Literal(s) => vec![InjectionLanguage::Literal(s)],
                };

                let contents = match content_json {
                    InjectionContentJSON::List(l) => {
                        let mut result = Vec::with_capacity(l.len());
                        for element in l {
                            result.push(match element {
                                InjectionContentJSON::TreePath(p) => {
                                    let mut result = Vec::new();
                                    Self::flatten_tree_path(p, &mut result, language)?;
                                    result
                                }
                                InjectionContentJSON::List(_) => {
                                    panic!("Injection-content cannot be a list of lists")
                                }
                            })
                        }
                        result
                    }
                    InjectionContentJSON::TreePath(p) => vec![{
                        let mut result = Vec::new();
                        Self::flatten_tree_path(p, &mut result, language)?;
                        result
                    }],
                };

                if languages.len() == contents.len() {
                    Ok(languages
                        .into_iter()
                        .zip(contents.into_iter())
                        .map(|(language, content)| Injection { language, content })
                        .collect())
                } else {
                    Err(format!(
                        "Mismatch: got {} injection-language values but {} injection-content values",
                        languages.len(),
                        contents.len(),
                    ))
                }
            }
        }?;

        Ok(Self {
            scope: json.scope,
            injections,
        })
    }

    // Transform a tree path from the format expressed directly in the property sheet
    // (nested function calls), to a flat sequence of steps for transforming a list of
    // nodes. This way, we can evaluate these tree paths with no recursion and a single
    // vector of intermediate storage.
    fn flatten_tree_path(
        p: TreePathJSON,
        steps: &mut Vec<TreeStep>,
        language: Language,
    ) -> Result<(), String> {
        match p {
            TreePathJSON::This => {}
            TreePathJSON::Child { args } => {
                let (tree_path, index, kinds) = Self::parse_args("child", args, language)?;
                Self::flatten_tree_path(tree_path, steps, language)?;
                steps.push(TreeStep::Child {
                    index: index
                        .ok_or_else(|| "The `child` function requires an index".to_string())?,
                    kinds: kinds,
                });
            }
            TreePathJSON::Children { args } => {
                let (tree_path, _, kinds) = Self::parse_args("children", args, language)?;
                Self::flatten_tree_path(tree_path, steps, language)?;
                steps.push(TreeStep::Children { kinds });
            }
            TreePathJSON::Next { args } => {
                let (tree_path, _, kinds) = Self::parse_args("next", args, language)?;
                Self::flatten_tree_path(tree_path, steps, language)?;
                steps.push(TreeStep::Next { kinds });
            }
        }
        Ok(())
    }

    fn parse_args(
        name: &str,
        args: Vec<TreePathArgJSON>,
        language: Language,
    ) -> Result<(TreePathJSON, Option<isize>, Option<Vec<u16>>), String> {
        let tree_path;
        let mut index = None;
        let mut kinds = Vec::new();
        let mut iter = args.into_iter();

        match iter.next() {
            Some(TreePathArgJSON::TreePath(p)) => tree_path = p,
            _ => {
                return Err(format!(
                    "First argument to `{}()` must be a tree path",
                    name
                ));
            }
        }

        for arg in iter {
            match arg {
                TreePathArgJSON::TreePath(_) => {
                    return Err(format!(
                        "Other arguments to `{}()` must be strings or numbers",
                        name
                    ));
                }
                TreePathArgJSON::Number(i) => index = Some(i),
                TreePathArgJSON::String(s) => kinds.push(s),
            }
        }

        if kinds.len() > 0 {
            let mut kind_ids = Vec::new();
            for i in 0..(language.node_kind_count() as u16) {
                if kinds.iter().any(|s| s == language.node_kind_for_id(i))
                    && language.node_kind_is_named(i)
                {
                    kind_ids.push(i);
                }
            }
            if kind_ids.len() == 0 {
                return Err(format!("Non-existent node kinds: {:?}", kinds));
            }

            Ok((tree_path, index, Some(kind_ids)))
        } else {
            Ok((tree_path, index, None))
        }
    }
}

impl<'a, F> Highlighter<'a, F>
where
    F: Fn(&str) -> Option<(Language, &'a PropertySheet<Properties>)>,
{
    fn new(
        source: &'a [u8],
        language: Language,
        property_sheet: &'a PropertySheet<Properties>,
        injection_callback: F,
        cancellation_flag: Option<&'a AtomicUsize>,
    ) -> Result<Self, String> {
        let mut parser = Parser::new();
        unsafe { parser.set_cancellation_flag(cancellation_flag.clone()) };
        parser.set_language(language)?;
        let tree = parser
            .parse(source, None)
            .ok_or_else(|| format!("Tree-sitter: failed to parse"))?;
        Ok(Self {
            parser,
            source,
            cancellation_flag,
            injection_callback,
            source_offset: 0,
            operation_count: 0,
            utf8_error_len: None,
            layers: vec![Layer::new(
                source,
                tree,
                property_sheet,
                vec![Range {
                    start_byte: 0,
                    end_byte: usize::MAX,
                    start_point: Point::new(0, 0),
                    end_point: Point::new(usize::MAX, usize::MAX),
                }],
                0,
            )],
        })
    }

    fn emit_source(&mut self, next_offset: usize) -> Option<HighlightEvent<'a>> {
        let input = &self.source[self.source_offset..next_offset];
        match str::from_utf8(input) {
            Ok(valid) => {
                self.source_offset = next_offset;
                Some(HighlightEvent::Source(valid))
            }
            Err(error) => {
                if let Some(error_len) = error.error_len() {
                    if error.valid_up_to() > 0 {
                        let prefix = &input[0..error.valid_up_to()];
                        self.utf8_error_len = Some(error_len);
                        Some(HighlightEvent::Source(unsafe {
                            str::from_utf8_unchecked(prefix)
                        }))
                    } else {
                        self.source_offset += error_len;
                        Some(HighlightEvent::Source("\u{FFFD}"))
                    }
                } else {
                    None
                }
            }
        }
    }

    fn process_tree_step(&self, step: &TreeStep, nodes: &mut Vec<Node>) {
        let len = nodes.len();
        for i in 0..len {
            let node = nodes[i];
            match step {
                TreeStep::Child { index, kinds } => {
                    let index = if *index >= 0 {
                        *index as usize
                    } else {
                        (node.child_count() as isize + *index) as usize
                    };
                    if let Some(child) = node.child(index) {
                        if let Some(kinds) = kinds {
                            if kinds.contains(&child.kind_id()) {
                                nodes.push(child);
                            }
                        } else {
                            nodes.push(child);
                        }
                    }
                }
                TreeStep::Children { kinds } => {
                    for child in node.children() {
                        if let Some(kinds) = kinds {
                            if kinds.contains(&child.kind_id()) {
                                nodes.push(child);
                            }
                        } else {
                            nodes.push(child);
                        }
                    }
                }
                TreeStep::Next { .. } => unimplemented!(),
            }
        }
        nodes.drain(0..len);
    }

    fn nodes_for_tree_path(&self, node: Node<'a>, steps: &Vec<TreeStep>) -> Vec<Node<'a>> {
        let mut nodes = vec![node];
        for step in steps.iter() {
            self.process_tree_step(step, &mut nodes);
        }
        nodes
    }

    // An injected language name may either be specified as a fixed string, or based
    // on the text of some node in the syntax tree.
    fn injection_language_string(
        &self,
        node: &Node<'a>,
        language: &InjectionLanguage,
    ) -> Option<String> {
        match language {
            InjectionLanguage::Literal(s) => Some(s.to_string()),
            InjectionLanguage::TreePath(steps) => self
                .nodes_for_tree_path(*node, steps)
                .first()
                .and_then(|node| {
                    str::from_utf8(&self.source[node.start_byte()..node.end_byte()])
                        .map(|s| s.to_owned())
                        .ok()
                }),
        }
    }

    // Compute the ranges that should be included when parsing an injection.
    // This takes into account two things:
    // * `nodes` - Every injection takes place within a set of nodes. The injection ranges
    //   are the ranges of those nodes, *minus* the ranges of those nodes' children.
    // * `parent_ranges` - The new injection may be nested inside of *another* injection
    //   (e.g. JavaScript within HTML within ERB). The parent injection's ranges must
    //   be taken into account.
    fn intersect_ranges(parent_ranges: &Vec<Range>, nodes: &Vec<Node>) -> Vec<Range> {
        let mut result = Vec::new();
        let mut parent_range_iter = parent_ranges.iter();
        let mut parent_range = parent_range_iter
            .next()
            .expect("Layers should only be constructed with non-empty ranges vectors");
        for node in nodes.iter() {
            let range = node.range();
            let mut preceding_range = Range {
                start_byte: 0,
                start_point: Point::new(0, 0),
                end_byte: range.start_byte,
                end_point: range.start_point,
            };
            let following_range = Range {
                start_byte: node.end_byte(),
                start_point: node.end_position(),
                end_byte: usize::MAX,
                end_point: Point::new(usize::MAX, usize::MAX),
            };

            for child_range in node
                .children()
                .map(|c| c.range())
                .chain([following_range].iter().cloned())
            {
                let mut range = Range {
                    start_byte: preceding_range.end_byte,
                    start_point: preceding_range.end_point,
                    end_byte: child_range.start_byte,
                    end_point: child_range.start_point,
                };
                preceding_range = child_range;

                if range.end_byte < parent_range.start_byte {
                    continue;
                }

                while parent_range.start_byte <= range.end_byte {
                    if parent_range.end_byte > range.start_byte {
                        if range.start_byte < parent_range.start_byte {
                            range.start_byte = parent_range.start_byte;
                            range.start_point = parent_range.start_point;
                        }

                        if parent_range.end_byte < range.end_byte {
                            if range.start_byte < parent_range.end_byte {
                                result.push(Range {
                                    start_byte: range.start_byte,
                                    start_point: range.start_point,
                                    end_byte: parent_range.end_byte,
                                    end_point: parent_range.end_point,
                                });
                            }
                            range.start_byte = parent_range.end_byte;
                            range.start_point = parent_range.end_point;
                        } else {
                            if range.start_byte < range.end_byte {
                                result.push(range);
                            }
                            break;
                        }
                    }

                    if let Some(next_range) = parent_range_iter.next() {
                        parent_range = next_range;
                    } else {
                        return result;
                    }
                }
            }
        }
        result
    }

    fn add_layer(&mut self, language_string: &str, ranges: Vec<Range>, depth: usize) {
        if let Some((language, property_sheet)) = (self.injection_callback)(language_string) {
            self.parser
                .set_language(language)
                .expect("Failed to set language");
            self.parser.set_included_ranges(&ranges);
            let tree = self
                .parser
                .parse(self.source, None)
                .expect("Failed to parse");
            let layer = Layer::new(self.source, tree, property_sheet, ranges, depth);
            match self.layers.binary_search_by(|l| l.cmp(&layer)) {
                Ok(i) | Err(i) => self.layers.insert(i, layer),
            };
        }
    }
}

impl<'a, T> Iterator for Highlighter<'a, T>
where
    T: Fn(&str) -> Option<(Language, &'a PropertySheet<Properties>)>,
{
    type Item = HighlightEvent<'a>;

    fn next(&mut self) -> Option<Self::Item> {
        if let Some(cancellation_flag) = self.cancellation_flag {
            self.operation_count += 1;
            if self.operation_count >= CANCELLATION_CHECK_INTERVAL {
                self.operation_count = 0;
                if cancellation_flag.load(Ordering::Relaxed) != 0 {
                    return None;
                }
            }
        }

        if let Some(utf8_error_len) = self.utf8_error_len.take() {
            self.source_offset += utf8_error_len;
            return Some(HighlightEvent::Source("\u{FFFD}"));
        }

        while !self.layers.is_empty() {
            let first_layer = &self.layers[0];
            let properties = &first_layer.cursor.node_properties();

            // Add any injections for the current node.
            if !first_layer.at_node_end {
                let node = first_layer.cursor.node();
                let injections = properties
                    .injections
                    .iter()
                    .filter_map(|Injection { language, content }| {
                        if let Some(language) = self.injection_language_string(&node, language) {
                            let nodes = self.nodes_for_tree_path(node, content);
                            let ranges = Self::intersect_ranges(&first_layer.ranges, &nodes);
                            if ranges.len() > 0 {
                                return Some((language, ranges));
                            }
                        }
                        None
                    })
                    .collect::<Vec<_>>();

                let depth = first_layer.depth + 1;
                for (language, ranges) in injections {
                    self.add_layer(&language, ranges, depth);
                }
            }

            // Determine if any scopes start or end at the current position.
            let scope_event;
            if let Some(scope) = properties.scope {
                let next_offset = cmp::min(self.source.len(), self.layers[0].offset());

                // Before returning any scope boundaries, return any remaining slice of
                // the source code the precedes that scope boundary.
                if self.source_offset < next_offset {
                    return self.emit_source(next_offset);
                }

                scope_event = if self.layers[0].at_node_end {
                    Some(HighlightEvent::ScopeEnd)
                } else {
                    Some(HighlightEvent::ScopeStart(scope))
                };
            } else {
                scope_event = None;
            };

            // Advance the current layer's tree cursor. This might cause that cursor to move
            // beyond one of the other layers' cursors for a different syntax tree, so we need
            // to re-sort the layers. If the cursor is already at the end of its syntax tree,
            // remove it.
            if self.layers[0].advance() {
                let mut index = 0;
                while self.layers.get(index + 1).map_or(false, |next| {
                    self.layers[index].cmp(next) == cmp::Ordering::Greater
                }) {
                    self.layers.swap(index, index + 1);
                    index += 1;
                }
            } else {
                self.layers.remove(0);
            }

            if scope_event.is_some() {
                return scope_event;
            }
        }

        if self.source_offset < self.source.len() {
            self.emit_source(self.source.len())
        } else {
            None
        }
    }
}

impl<'a, T> fmt::Debug for Highlighter<'a, T>
where
    T: Fn(&str) -> Option<(Language, &'a PropertySheet<Properties>)>,
{
    fn fmt(&self, f: &mut fmt::Formatter) -> fmt::Result {
        if let Some(layer) = self.layers.first() {
            let node = layer.cursor.node();
            let position = if layer.at_node_end {
                node.end_position()
            } else {
                node.start_position()
            };
            write!(
                f,
                "{{Highlighter position: {:?}, kind: {}, at_end: {}, props: {:?}}}",
                position,
                node.kind(),
                layer.at_node_end,
                layer.cursor.node_properties()
            )?;
        }
        Ok(())
    }
}

impl<'a> Layer<'a> {
    fn new(
        source: &'a [u8],
        tree: Tree,
        sheet: &'a PropertySheet<Properties>,
        ranges: Vec<Range>,
        depth: usize,
    ) -> Self {
        // The cursor's lifetime parameter indicates that the tree must outlive the cursor.
        // But because the tree is really a pointer to the heap, the cursor can remain
        // valid when the tree is moved. There's no way to express this with lifetimes
        // right now, so we have to `transmute` the cursor's lifetime.
        let cursor = unsafe { transmute(tree.walk_with_properties(sheet, source)) };
        Self {
            _tree: tree,
            cursor,
            ranges,
            depth,
            at_node_end: false,
        }
    }

    fn cmp(&self, other: &Layer) -> cmp::Ordering {
        // Events are ordered primarily by their position in the document. But if
        // one scope starts at a given position and another scope ends at that
        // same position, return the scope end event before the scope start event.
        self.offset()
            .cmp(&other.offset())
            .then_with(|| other.at_node_end.cmp(&self.at_node_end))
            .then_with(|| self.depth.cmp(&other.depth))
    }

    fn offset(&self) -> usize {
        if self.at_node_end {
            self.cursor.node().end_byte()
        } else {
            self.cursor.node().start_byte()
        }
    }

    fn advance(&mut self) -> bool {
        if self.at_node_end {
            if self.cursor.goto_next_sibling() {
                self.at_node_end = false;
            } else if !self.cursor.goto_parent() {
                return false;
            }
        } else if !self.cursor.goto_first_child() {
            self.at_node_end = true;
        }
        true
    }
}

impl<'de> Deserialize<'de> for Scope {
    fn deserialize<D>(deserializer: D) -> Result<Self, D::Error>
    where
        D: Deserializer<'de>,
    {
        let s = String::deserialize(deserializer)?;
        match s.as_str() {
            "attribute" => Ok(Scope::Attribute),
            "comment" => Ok(Scope::Comment),
            "constant" => Ok(Scope::Constant),
            "constant.builtin" => Ok(Scope::ConstantBuiltin),
            "constructor" => Ok(Scope::Constructor),
            "constructor.builtin" => Ok(Scope::ConstructorBuiltin),
            "embedded" => Ok(Scope::Embedded),
            "escape" => Ok(Scope::Escape),
            "function" => Ok(Scope::Function),
            "function.builtin" => Ok(Scope::FunctionBuiltin),
            "keyword" => Ok(Scope::Keyword),
            "number" => Ok(Scope::Number),
            "operator" => Ok(Scope::Operator),
            "property" => Ok(Scope::Property),
            "property.builtin" => Ok(Scope::PropertyBuiltin),
            "punctuation" => Ok(Scope::Punctuation),
            "punctuation.bracket" => Ok(Scope::PunctuationBracket),
            "punctuation.delimiter" => Ok(Scope::PunctuationDelimiter),
            "punctuation.special" => Ok(Scope::PunctuationSpecial),
            "string" => Ok(Scope::String),
            "string.special" => Ok(Scope::StringSpecial),
            "type" => Ok(Scope::Type),
            "type.builtin" => Ok(Scope::TypeBuiltin),
            "variable" => Ok(Scope::Variable),
            "variable.builtin" => Ok(Scope::VariableBuiltin),
            "tag" => Ok(Scope::Tag),
            _ => Ok(Scope::Unknown),
        }
    }
}

impl Serialize for Scope {
    fn serialize<S>(&self, serializer: S) -> Result<S::Ok, S::Error>
    where
        S: Serializer,
    {
        match self {
            Scope::Attribute => serializer.serialize_str("attribute"),
            Scope::Comment => serializer.serialize_str("comment"),
            Scope::Constant => serializer.serialize_str("constant"),
            Scope::ConstantBuiltin => serializer.serialize_str("constant.builtin"),
            Scope::Constructor => serializer.serialize_str("constructor"),
            Scope::ConstructorBuiltin => serializer.serialize_str("constructor.builtin"),
            Scope::Embedded => serializer.serialize_str("embedded"),
            Scope::Escape => serializer.serialize_str("escape"),
            Scope::Function => serializer.serialize_str("function"),
            Scope::FunctionBuiltin => serializer.serialize_str("function.builtin"),
            Scope::Keyword => serializer.serialize_str("keyword"),
            Scope::Number => serializer.serialize_str("number"),
            Scope::Operator => serializer.serialize_str("operator"),
            Scope::Property => serializer.serialize_str("property"),
            Scope::PropertyBuiltin => serializer.serialize_str("property.builtin"),
            Scope::Punctuation => serializer.serialize_str("punctuation"),
            Scope::PunctuationBracket => serializer.serialize_str("punctuation.bracket"),
            Scope::PunctuationDelimiter => serializer.serialize_str("punctuation.delimiter"),
            Scope::PunctuationSpecial => serializer.serialize_str("punctuation.special"),
            Scope::String => serializer.serialize_str("string"),
            Scope::StringSpecial => serializer.serialize_str("string.special"),
            Scope::Type => serializer.serialize_str("type"),
            Scope::TypeBuiltin => serializer.serialize_str("type.builtin"),
            Scope::Variable => serializer.serialize_str("variable"),
            Scope::VariableBuiltin => serializer.serialize_str("variable.builtin"),
            Scope::Tag => serializer.serialize_str("tag"),
            Scope::Unknown => serializer.serialize_str(""),
        }
    }
}

pub trait HTMLAttributeCallback<'a>: Fn(Scope) -> &'a str {}

pub fn highlight<'a, F>(
    source: &'a [u8],
    language: Language,
    property_sheet: &'a PropertySheet<Properties>,
    injection_callback: F,
) -> Result<impl Iterator<Item = HighlightEvent<'a>> + 'a, String>
where
    F: Fn(&str) -> Option<(Language, &'a PropertySheet<Properties>)> + 'a,
{
    Highlighter::new(source, language, property_sheet, injection_callback, None)
}

pub fn highlight_html<'a, F1, F2>(
    source: &'a [u8],
    language: Language,
    property_sheet: &'a PropertySheet<Properties>,
    injection_callback: F1,
    attribute_callback: F2,
) -> Result<Vec<String>, String>
where
    F1: Fn(&str) -> Option<(Language, &'a PropertySheet<Properties>)>,
    F2: Fn(Scope) -> &'a str,
{
    let highlighter = Highlighter::new(source, language, property_sheet, injection_callback, None)?;
    let mut renderer = HtmlRenderer::new(attribute_callback);
    let mut scopes = Vec::new();
    for event in highlighter {
        match event {
            HighlightEvent::ScopeStart(s) => {
                scopes.push(s);
                renderer.start_scope(s);
            }
            HighlightEvent::ScopeEnd => {
                scopes.pop();
                renderer.end_scope();
            }
            HighlightEvent::Source(src) => {
                renderer.add_text(src, &scopes);
            }
        };
    }
    if !renderer.current_line.is_empty() {
        renderer.finish_line();
    }
    Ok(renderer.result)
}

struct HtmlRenderer<'a, F: Fn(Scope) -> &'a str> {
    result: Vec<String>,
    current_line: String,
    attribute_callback: F,
}

impl<'a, F> HtmlRenderer<'a, F>
where
    F: Fn(Scope) -> &'a str,
{
    fn new(attribute_callback: F) -> Self {
        HtmlRenderer {
            result: Vec::new(),
            current_line: String::new(),
            attribute_callback,
        }
    }

    fn start_scope(&mut self, s: Scope) {
        write!(
            &mut self.current_line,
            "<span {}>",
            (self.attribute_callback)(s),
        )
        .unwrap();
    }

    fn end_scope(&mut self) {
        write!(&mut self.current_line, "</span>").unwrap();
    }

    fn finish_line(&mut self) {
        self.current_line.push('\n');
        self.result.push(self.current_line.clone());
        self.current_line.clear();
    }

    fn add_text(&mut self, src: &str, scopes: &Vec<Scope>) {
        let mut multiline = false;
        for line in src.split('\n') {
            let line = line.trim_end_matches('\r');
            if multiline {
                scopes.iter().for_each(|_| self.end_scope());
                self.finish_line();
                scopes.iter().for_each(|scope| self.start_scope(*scope));
            }
            write!(&mut self.current_line, "{}", escape::Escape(line)).unwrap();
            multiline = true;
        }
    }
}<|MERGE_RESOLUTION|>--- conflicted
+++ resolved
@@ -4,10 +4,6 @@
 pub use c_lib as c;
 use serde::{Deserialize, Deserializer, Serialize, Serializer};
 use serde_derive::*;
-<<<<<<< HEAD
-use std::cmp;
-=======
->>>>>>> d209f93b
 use std::fmt::{self, Write};
 use std::mem::transmute;
 use std::sync::atomic::{AtomicUsize, Ordering};
